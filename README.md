--- conflicted
+++ resolved
@@ -10,12 +10,9 @@
 
 - **Kognitives Framework**: Fortschrittliche KI-Integration mit Entwickler-Workflow
 - **MCP-Server-Integration**: Unterstützung für Model Context Protocol Server
-<<<<<<< HEAD
-=======
 - **MCP React Hooks**: Direkte MCP-Integration in React-Komponenten
 - **Sequentieller Planer**: Planung und Ausführung mit mehreren MCP-Tools
 - **Dokumentationsgenerator**: Automatische Erstellung von Dokumentation mit sequentiellem Planer
->>>>>>> b7e6d582
 - **Agentenarchitektur**: Strukturierte Agent-zu-Agent-Kommunikation
 - **Cognitive Prompting**: Umfangreiche Prompt-Bibliothek für verschiedene Anwendungsfälle
 - **Entwicklungsumgebung**: Optimierte Tools für KI-gestützte Entwicklung
@@ -27,37 +24,6 @@
 git clone https://github.com/username/claude-code.git
 cd claude-code
 
-
-<<<<<<< HEAD
-## Dokumentation
-
-Die vollständige Dokumentation finden Sie im `docs`-Verzeichnis:
-
-- [Einführung](docs/guides/introduction.md)
-- [Architektur](docs/guides/architecture.md)
-- [MCP-Integration](docs/guides/mcp-integration.md)
-- [Cognitive Prompting](docs/guides/cognitive-prompting.md)
-- [Agent-Kommunikation](docs/guides/agent-communication.md)
-
-## Erste Schritte
-
-Nach der Installation können Sie sofort mit der Nutzung des Frameworks beginnen:
-
-```bash
-# MCP-Server starten
-npx claude mcp start
-
-# Claude Code CLI starten
-npx claude
-```
-
-## Mitwirkung
-
-Beiträge zum Projekt sind willkommen! Weitere Informationen finden Sie in [CONTRIBUTING.md](CONTRIBUTING.md).
-
-## Lizenz
-
-=======
 
 ## Dokumentation
 
@@ -98,5 +64,4 @@
 
 ## Lizenz
 
->>>>>>> b7e6d582
 Dieses Projekt steht unter der MIT-Lizenz - siehe [LICENSE.md](LICENSE.md) für Details.